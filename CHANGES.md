--- conflicted
+++ resolved
@@ -1,18 +1,14 @@
 # fme-packager changes
 
-<<<<<<< HEAD
-# 1.4.2
+# 1.4.4
 
 * Improve help validation for packages with hyphenated UIDs.
 
-# 1.4.1
-=======
 # 1.4.3
 
 * Improve verify command
 
 # 1.4.2
->>>>>>> df97e5c4
 
 * Improve help validation for packages containing formats.
 
