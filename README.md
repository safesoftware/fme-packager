# fme-packager: FME Package Creator

`fme-packager` is a Python command-line tool for validating and creating FME Packages.
Give it the path to an FME Package directory, and it'll do some quick checks
and build an `.fpkg` file out of it.

The validations done by `fme-packager` will catch common mistakes in package development,
but is still very basic. The FME Packages it creates will be
validly formed according to the FME Packages Specification,
but whether the installed components function correctly within FME is not in its scope.


## Install

Download the latest whl distribution from the releases page. Then install it:

```
$ pip install [fme-packager].whl
```

Once installed, the `fme-packager` command is available on your system.
`fme-packager --help` shows an overview of commands.


## What it does

* Validate package.yml against the FME Packages Specification.
* Verifies that components listed in package.yml are present.
* Checks that transformer and format names are valid and well-formed.
* Verifies that the transformer version in the package.yml is
  included in the FMX.
* Requires that Custom Transformers be Linked Always, declare Python 3 support,
  and authored with a sufficiently recent version of FME Workbench.
* Excludes components that are present in directories,
  but not listed in package.yml.
* Cleans and rebuilds wheels for Python packages that are subdirectories of `python/`.
* Copies wheels from `python/*/dist` into `python/`.
* Enforces required package icon dimensions.

These steps are done while copying files into a temporary build directory,
so existing files are not modified.


## Get started with a template

`fme-packager init [template name]` helps you get started with developing FME Packages by
using [Cookiecutter](https://cookiecutter.readthedocs.io/) templates.

Available templates:

* `transformer`: [Transformer template for FME Packages](https://github.com/safesoftware/fpkg-transformer-template)

_These templates are not currently bundled with fme-packager._


## Make an fpkg distribution

Call `fme-packager pack` with the path to your package directory (it contains package.yml):

```
$ fme-packager pack my-package
```

If everything went well, the fpkg will be in `my-package/dist/`.

<<<<<<< HEAD
=======

>>>>>>> f59de89d
## Development

### Setup and Testing

To set up a development environment, clone this repository and install the dependencies:

```
$ pip install ".[dev]"
```

<<<<<<< HEAD
To run the tests:

```
$ pytest
```

### Building

To build the distribution, run:

```
$ python -m build
=======
Install the pre-commit hooks:

```
$ pre-commit install
```

To run the tests:

```
$ pytest
>>>>>>> f59de89d
```<|MERGE_RESOLUTION|>--- conflicted
+++ resolved
@@ -63,10 +63,7 @@
 
 If everything went well, the fpkg will be in `my-package/dist/`.
 
-<<<<<<< HEAD
-=======
 
->>>>>>> f59de89d
 ## Development
 
 ### Setup and Testing
@@ -77,20 +74,6 @@
 $ pip install ".[dev]"
 ```
 
-<<<<<<< HEAD
-To run the tests:
-
-```
-$ pytest
-```
-
-### Building
-
-To build the distribution, run:
-
-```
-$ python -m build
-=======
 Install the pre-commit hooks:
 
 ```
@@ -101,5 +84,4 @@
 
 ```
 $ pytest
->>>>>>> f59de89d
 ```