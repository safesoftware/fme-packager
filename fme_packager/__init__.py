--- conflicted
+++ resolved
@@ -1,5 +1 @@
-<<<<<<< HEAD
-__version__ = "1.4.2"
-=======
-__version__ = "1.4.3"
->>>>>>> df97e5c4
+__version__ = "1.4.4"